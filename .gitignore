--- conflicted
+++ resolved
@@ -134,10 +134,7 @@
 # others
 lock_files/
 local_build.sh
-<<<<<<< HEAD
-.idea
-=======
 .DS_Store
 .ipynb_checkpoints
 *.fits
->>>>>>> ed32b98a
+.idea